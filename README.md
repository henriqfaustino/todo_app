--- conflicted
+++ resolved
@@ -2,9 +2,4 @@
 
 Bem-Vindo ao todo-app construído em Rust!!!
 
-<<<<<<< HEAD
-Projeto desenvolvido durante curso na Udemy.
-Curso: "Framework Axum: Construa um App Todo Interativo com Rust"
-=======
-Projeto desenvolvido durante curso na Udemy. Através da framework Axum da linguagem Rust
->>>>>>> 4f4a9923
+Projeto desenvolvido durante curso na Udemy. Através da framework Axum da linguagem Rust